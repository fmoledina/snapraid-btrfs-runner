# Snapraid-BTRFS Runner Script

This script is based on the [Chronial/snapraid-runner](https://github.com/Chronial/snapraid-runner)
project and runs [snapraid-btrfs](https://github.com/automorphism88/snapraid-btrfs), sending
its output to the console, a log file and via email. All this is configurable.

It can be run manually, but its main purpose is to be run via cronjob or systemd unit.

Given the use of the BTRFS filesystem, this script is only supported on Linux. It requires at least python3.7.

## How to use
* If you don’t already have it, download and install
  [the latest python version](https://www.python.org/downloads/).
* Clone this repository via git.
* Copy/rename the `snapraid-btrfs-runner.conf.example` to `snapraid-btrfs-runner.conf` and
  edit its contents. You need to at least configure the following configuration items:
  * `snapraid-btrfs.executable`
  * `snapper.executable`
  * `snapraid.executable`
  * `snapraid.config`
* Run the script via `python3 snapraid-btrfs-runner.py`.

## Features

Includes all the snapraid-runner features:
* Runs `diff` before `sync` to see how many files were deleted and aborts if
  that number exceeds a set threshold.
* Can create a size-limited rotated logfile.
* Can send notification emails after each run or only for failures.
* Can run `scrub` after `sync`

Includes basic snapraid-btrfs features of taking BTRFS snapshots in conjunction with snapraid operations (i.e. 
`diff`, `sync`, `cleanup`, and `scrub`). This script omits access to many underlying snapraid-btrfs options, given its intended 
use as an unattended automatic snapraid tool. Features include:
* Uses `snapraid-btrfs` for `diff`, `sync`, and `scrub` operations
* Can run `cleanup` between `sync` and `scrub`

## TODO
<<<<<<< HEAD
* Implement `snapraid-btrfs pool`.
=======
* Fix cleanup task. Currently this script doesn't actually doing any snapshot cleanup even if configured to do so.
* Provide config options for `--snapper-configs` and `--snapper-configs-file` underlying options in `snapraid-btrfs`.
>>>>>>> c683d254

## Changelog
### Unreleased master
* Initial commit based on snapraid-runner commit 68a03ce
* Added `snapraid-btrfs cleanup` step after `sync`<|MERGE_RESOLUTION|>--- conflicted
+++ resolved
@@ -36,14 +36,10 @@
 * Can run `cleanup` between `sync` and `scrub`
 
 ## TODO
-<<<<<<< HEAD
 * Implement `snapraid-btrfs pool`.
-=======
-* Fix cleanup task. Currently this script doesn't actually doing any snapshot cleanup even if configured to do so.
-* Provide config options for `--snapper-configs` and `--snapper-configs-file` underlying options in `snapraid-btrfs`.
->>>>>>> c683d254
 
 ## Changelog
 ### Unreleased master
 * Initial commit based on snapraid-runner commit 68a03ce
-* Added `snapraid-btrfs cleanup` step after `sync`+* Added `snapraid-btrfs cleanup` step after `sync`
+* Added config options for for `--snapper-configs` and `--snapper-configs-file` underlying options in snapraid-btrfs.